var gutil = require('gulp-util');
var through = require('through2');
var assign = require('object-assign');
var path = require('path');
var sass = require('node-sass');
var applySourceMap = require('vinyl-sourcemaps-apply');

var PLUGIN_NAME = 'gulp-sass';

//////////////////////////////
// Main Gulp Sass function
//////////////////////////////
var gulpSass = function gulpSass(options) {
  'use strict';

  return through.obj(function(file, enc, cb) {
    var opts,
        callback;

    if (file.isNull()) {
      return cb(null, file);
    }
    if (file.isStream()) {
      return cb(new gutil.PluginError(PLUGIN_NAME, 'Streaming not supported'));
    }
    if (path.basename(file.path).indexOf('_') === 0) {
      return cb();
    }

    opts = assign({}, options);
    opts.file = file.path;

    // Generate Source Maps if plugin source-map present
    if (file.sourceMap) {
      opts.sourceMap = file.path;
      opts.omitSourceMapUrl = true;
    }

    callback = function(error, obj) {
      if (error) {
        return cb(new gutil.PluginError(
          PLUGIN_NAME, error.message + ' ' + gutil.colors.cyan('line ' + error.line) + ' in ' + gutil.colors.magenta(error.file)
        ));
      }
<<<<<<< HEAD
      // Build Source Maps!
=======

>>>>>>> 212e2212
      if (obj.map) {
          applySourceMap(file, JSON.parse(obj.map.toString()));
        }

      file.contents = obj.css;
      file.path = gutil.replaceExtension(file.path, '.css');

      cb(null, file);
    };

    sass.render(opts, callback);
  });
};

//////////////////////////////
// Log errors nicely
//////////////////////////////
gulpSass.logError = function logError(error) {
  'use strict';

  gutil.log(gutil.colors.red('[gulp-sass] ') + error.message);
};

module.exports = gulpSass;<|MERGE_RESOLUTION|>--- conflicted
+++ resolved
@@ -42,14 +42,10 @@
           PLUGIN_NAME, error.message + ' ' + gutil.colors.cyan('line ' + error.line) + ' in ' + gutil.colors.magenta(error.file)
         ));
       }
-<<<<<<< HEAD
       // Build Source Maps!
-=======
-
->>>>>>> 212e2212
       if (obj.map) {
-          applySourceMap(file, JSON.parse(obj.map.toString()));
-        }
+        applySourceMap(file, JSON.parse(obj.map.toString()));
+      }
 
       file.contents = obj.css;
       file.path = gutil.replaceExtension(file.path, '.css');
